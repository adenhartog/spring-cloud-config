--- conflicted
+++ resolved
@@ -34,30 +34,6 @@
 		<module>docs</module>
 	</modules>
     <dependencyManagement>
-<<<<<<< HEAD
-      <dependencies>
-		<dependency>
-		  <groupId>org.springframework.cloud</groupId>
-		  <artifactId>spring-cloud-config-dependencies</artifactId>
-		  <version>${project.version}</version>
-		  <type>pom</type>
-		  <scope>import</scope>
-		</dependency>
-		<dependency>
-		  <groupId>org.springframework.cloud</groupId>
-		  <artifactId>spring-cloud-commons-dependencies</artifactId>
-		  <version>${spring-cloud-commons.version}</version>
-		  <type>pom</type>
-		  <scope>import</scope>
-		</dependency>
-		<dependency>
-		  <groupId>org.springframework.cloud</groupId>
-		  <artifactId>spring-cloud-test-support</artifactId>
-		  <scope>test</scope>
-		  <version>${spring-cloud-commons.version}</version>
-		</dependency>
-     </dependencies>
-=======
 		<dependencies>
 			<dependency>
 				<groupId>org.springframework.cloud</groupId>
@@ -75,8 +51,7 @@
 			</dependency>
 			<dependency>
 				<groupId>org.springframework.cloud</groupId>
-				<artifactId>spring-cloud-commons</artifactId>
-				<type>test-jar</type>
+				<artifactId>spring-cloud-test-support</artifactId>
 				<scope>test</scope>
 				<version>${spring-cloud-commons.version}</version>
 			</dependency>
@@ -86,7 +61,6 @@
 				<version>1.11.52</version>
 			</dependency>
 		</dependencies>
->>>>>>> 6520992b
     </dependencyManagement>
 	<profiles>
 		<profile>
