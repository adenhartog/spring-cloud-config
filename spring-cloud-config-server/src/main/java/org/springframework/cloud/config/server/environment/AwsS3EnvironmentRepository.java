--- conflicted
+++ resolved
@@ -69,19 +69,11 @@
 
 	@Override
 	public Environment findOne(String specifiedApplication, String specifiedProfiles, String specifiedLabel) {
-<<<<<<< HEAD
 		final String application = !StringUtils.hasText(specifiedApplication)
 				? serverProperties.getDefaultApplicationName() : specifiedApplication;
 		final String profiles = !StringUtils.hasText(specifiedProfiles) ? serverProperties.getDefaultProfile()
 				: specifiedProfiles;
 		final String label = !StringUtils.hasText(specifiedLabel) ? serverProperties.getDefaultLabel() : specifiedLabel;
-=======
-		final String application = ObjectUtils.isEmpty(specifiedApplication)
-				? serverProperties.getDefaultApplicationName() : specifiedApplication;
-		final String profiles = ObjectUtils.isEmpty(specifiedProfiles) ? serverProperties.getDefaultProfile()
-				: specifiedProfiles;
-		final String label = ObjectUtils.isEmpty(specifiedLabel) ? serverProperties.getDefaultLabel() : specifiedLabel;
->>>>>>> 3a84e5e3
 
 		String[] profileArray = parseProfiles(profiles);
 		String[] apps = new String[] { application };
