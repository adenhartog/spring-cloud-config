/*
 * Copyright 2018-2019 the original author or authors.
 *
 * Licensed under the Apache License, Version 2.0 (the "License");
 * you may not use this file except in compliance with the License.
 * You may obtain a copy of the License at
 *
 *      https://www.apache.org/licenses/LICENSE-2.0
 *
 * Unless required by applicable law or agreed to in writing, software
 * distributed under the License is distributed on an "AS IS" BASIS,
 * WITHOUT WARRANTIES OR CONDITIONS OF ANY KIND, either express or implied.
 * See the License for the specific language governing permissions and
 * limitations under the License.
 */

package org.springframework.cloud.config.server.composite;

import java.lang.reflect.Type;
import java.util.List;

import org.springframework.beans.BeansException;
import org.springframework.beans.factory.config.BeanDefinition;
import org.springframework.beans.factory.config.BeanFactoryPostProcessor;
import org.springframework.beans.factory.config.ConfigurableListableBeanFactory;
import org.springframework.beans.factory.support.AbstractBeanDefinition;
import org.springframework.beans.factory.support.BeanDefinitionBuilder;
import org.springframework.beans.factory.support.BeanDefinitionRegistry;
import org.springframework.boot.context.properties.bind.Binder;
import org.springframework.cloud.config.server.environment.EnvironmentRepository;
import org.springframework.cloud.config.server.support.EnvironmentRepositoryProperties;
import org.springframework.core.env.Environment;

/**
 * A {@link BeanFactoryPostProcessor} to register {@link EnvironmentRepository}
 * {@link BeanDefinition}s based on the composite list configuration.
 *
 * @author Dylan Roberts
 */
public class CompositeEnvironmentBeanFactoryPostProcessor implements BeanFactoryPostProcessor {

	private Environment environment;

	public CompositeEnvironmentBeanFactoryPostProcessor(Environment environment) {
		this.environment = environment;
	}

	@SuppressWarnings("unchecked")
	@Override
<<<<<<< HEAD
	public void postProcessBeanFactory(ConfigurableListableBeanFactory beanFactory) throws BeansException {
		List<String> typePropertyList = CompositeUtils.getCompositeTypeList(this.environment);
=======
	public void postProcessBeanFactory(ConfigurableListableBeanFactory beanFactory)
			throws BeansException {
		BeanDefinitionRegistry registry = (BeanDefinitionRegistry) beanFactory;

		List<String> typePropertyList = CompositeUtils
				.getCompositeTypeList(this.environment);
>>>>>>> 962abe74
		for (int i = 0; i < typePropertyList.size(); i++) {
			String type = typePropertyList.get(i);
			String factoryName = CompositeUtils.getFactoryName(type, beanFactory);

			Type[] factoryTypes = CompositeUtils.getEnvironmentRepositoryFactoryTypeParams(beanFactory, factoryName);
			Class<? extends EnvironmentRepositoryProperties> propertiesClass;
			propertiesClass = (Class<? extends EnvironmentRepositoryProperties>) factoryTypes[1];
<<<<<<< HEAD
			EnvironmentRepositoryProperties properties = bindProperties(i, propertiesClass, this.environment);
=======
			EnvironmentRepositoryProperties properties = bindProperties(i,
					propertiesClass, this.environment);
			AbstractBeanDefinition propertiesDefinition = BeanDefinitionBuilder
					.genericBeanDefinition(EnvironmentRepositoryProperties.class,
							() -> properties)
					.getBeanDefinition();
			String propertiesBeanName = String.format("%s-env-repo-properties%d", type,
					i);
			registry.registerBeanDefinition(propertiesBeanName, propertiesDefinition);
>>>>>>> 962abe74

			AbstractBeanDefinition beanDefinition = BeanDefinitionBuilder
					.genericBeanDefinition(EnvironmentRepository.class).setFactoryMethodOnBean("build", factoryName)
					.addConstructorArgValue(properties).getBeanDefinition();
			String beanName = String.format("%s-env-repo%d", type, i);
			registry.registerBeanDefinition(beanName, beanDefinition);
		}
	}

	private <P extends EnvironmentRepositoryProperties> P bindProperties(int index, Class<P> propertiesClass,
			Environment environment) {
		Binder binder = Binder.get(environment);
		String environmentConfigurationPropertyName = String.format("spring.cloud.config.server.composite[%d]", index);
		P properties = binder.bindOrCreate(environmentConfigurationPropertyName, propertiesClass);
		properties.setOrder(index + 1);
		return properties;
	}

}<|MERGE_RESOLUTION|>--- conflicted
+++ resolved
@@ -47,17 +47,10 @@
 
 	@SuppressWarnings("unchecked")
 	@Override
-<<<<<<< HEAD
 	public void postProcessBeanFactory(ConfigurableListableBeanFactory beanFactory) throws BeansException {
-		List<String> typePropertyList = CompositeUtils.getCompositeTypeList(this.environment);
-=======
-	public void postProcessBeanFactory(ConfigurableListableBeanFactory beanFactory)
-			throws BeansException {
 		BeanDefinitionRegistry registry = (BeanDefinitionRegistry) beanFactory;
 
-		List<String> typePropertyList = CompositeUtils
-				.getCompositeTypeList(this.environment);
->>>>>>> 962abe74
+		List<String> typePropertyList = CompositeUtils.getCompositeTypeList(this.environment);
 		for (int i = 0; i < typePropertyList.size(); i++) {
 			String type = typePropertyList.get(i);
 			String factoryName = CompositeUtils.getFactoryName(type, beanFactory);
@@ -65,11 +58,7 @@
 			Type[] factoryTypes = CompositeUtils.getEnvironmentRepositoryFactoryTypeParams(beanFactory, factoryName);
 			Class<? extends EnvironmentRepositoryProperties> propertiesClass;
 			propertiesClass = (Class<? extends EnvironmentRepositoryProperties>) factoryTypes[1];
-<<<<<<< HEAD
 			EnvironmentRepositoryProperties properties = bindProperties(i, propertiesClass, this.environment);
-=======
-			EnvironmentRepositoryProperties properties = bindProperties(i,
-					propertiesClass, this.environment);
 			AbstractBeanDefinition propertiesDefinition = BeanDefinitionBuilder
 					.genericBeanDefinition(EnvironmentRepositoryProperties.class,
 							() -> properties)
@@ -77,7 +66,6 @@
 			String propertiesBeanName = String.format("%s-env-repo-properties%d", type,
 					i);
 			registry.registerBeanDefinition(propertiesBeanName, propertiesDefinition);
->>>>>>> 962abe74
 
 			AbstractBeanDefinition beanDefinition = BeanDefinitionBuilder
 					.genericBeanDefinition(EnvironmentRepository.class).setFactoryMethodOnBean("build", factoryName)
